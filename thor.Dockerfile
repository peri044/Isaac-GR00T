ARG BASE_IMAGE=nvcr.io/nvidia/pytorch:25.09-py3
FROM ${BASE_IMAGE}

RUN apt-get update && \
    apt-get install -y --no-install-recommends \
      python3 \
      python3-pip \
      python3-dev \
      libsm6 \
      libxext6 \
      ffmpeg \
      libhdf5-serial-dev \
      libtesseract-dev \
      libgtk-3-0 \
      libtbb12 \
      libgl1 \
      libatlas-base-dev \
      libopenblas-dev \
      build-essential \
      python3-setuptools \
      make \
      cmake \
      nasm \
      yasm \
      pkg-config \
      git \
      libgnutls28-dev \
      libvpx-dev \
      libopus-dev \
      libvorbis-dev \
      libmp3lame-dev \
      libfreetype-dev \
      libass-dev \
      libaom-dev \
      libdav1d-dev \
    && rm -rf /var/lib/apt/lists/* \
    && apt-get clean

WORKDIR /workspace

# Copy the entire project (especially the gr00t/ source directory)
COPY . .

# Set to get precompiled jetson wheels
RUN export PIP_INDEX_URL=https://pypi.jetson-ai-lab.io/sbsa/cu130 && \
    export PIP_TRUSTED_HOST=pypi.jetson-ai-lab.io && \
<<<<<<< HEAD
    pip3 install --upgrade pip setuptools && \
    pip3 install .[thor] --no-build-isolation
=======
    pip install -e .[thor]
>>>>>>> 4af2b622

RUN pip install "git+https://github.com/facebookresearch/pytorch3d.git"

# Build FFmpeg 4.4.2 for decord compatibility
RUN cd /tmp && \
    git clone https://git.ffmpeg.org/ffmpeg.git ffmpeg-4.4.2 && \
    cd ffmpeg-4.4.2 && \
    git checkout n4.4.2 -b n4.4.2 && \
    ./configure --enable-shared --enable-pic --prefix=/usr && \
    make -j$(nproc) && \
    make install && \
    cd /tmp && \
    rm -rf /tmp/ffmpeg-4.4.2

# Build and install decord
RUN cd /tmp && \
    git clone --recursive https://github.com/dmlc/decord && \
    cd decord && \
    mkdir build && cd build && \
    cmake .. -DCMAKE_BUILD_TYPE=Release && \
    make && \
    cd ../python && \
    python3 setup.py install --user && \
    cd /tmp && \
    rm -rf /tmp/decord

# Set decord library path environment variable
ENV LD_LIBRARY_PATH=$LD_LIBRARY_PATH:/root/.local/decord/<|MERGE_RESOLUTION|>--- conflicted
+++ resolved
@@ -44,12 +44,8 @@
 # Set to get precompiled jetson wheels
 RUN export PIP_INDEX_URL=https://pypi.jetson-ai-lab.io/sbsa/cu130 && \
     export PIP_TRUSTED_HOST=pypi.jetson-ai-lab.io && \
-<<<<<<< HEAD
     pip3 install --upgrade pip setuptools && \
     pip3 install .[thor] --no-build-isolation
-=======
-    pip install -e .[thor]
->>>>>>> 4af2b622
 
 RUN pip install "git+https://github.com/facebookresearch/pytorch3d.git"
 
